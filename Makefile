--- conflicted
+++ resolved
@@ -22,40 +22,6 @@
 	zip -r sqls-$(GOOS)-$(VERSION).zip $(BIN)
 
 .PHONY: install
-<<<<<<< HEAD
-install: $(SRCS)
-	go install $(LDFLAGS) ./...
-
-.PHONY: lint
-lint: $(SRCS)
-	golangci-lint run
-
-.PHONY: coverage
-coverage:
-	go test -v -coverprofile=coverage.out ./...
-	go tool cover -html=coverage.out
-
-.PHONY: stringer
-stringer:
-	stringer -type Kind ./token/kind.go
-
-.PHONY: snapshot
-snapshot: $(SRCS)
-	docker run --rm --privileged \
-		-v ${PWD}:/go/src/github.com/hsanson/sqls \
-		-v /var/run/docker.sock:/var/run/docker.sock \
-		-w /go/src/github.com/hsanson/sqls \
-		mailchain/goreleaser-xcgo --snapshot --rm-dist
-
-.PHONY: publish
-publish: $(SRCS)
-	docker run --rm --privileged \
-		-e GITHUB_TOKEN=$(GITHUB_TOKEN) \
-		-v ${PWD}:/go/src/github.com/hsanson/sqls \
-		-v /var/run/docker.sock:/var/run/docker.sock \
-		-w /go/src/github.com/hsanson/sqls \
-		mailchain/goreleaser-xcgo --rm-dist
-=======
 install:
 	go install -ldflags=$(BUILD_LDFLAGS) .
 
@@ -86,5 +52,4 @@
 	git commit -am "bump up version to $(VERSION)"
 	git tag "v$(VERSION)"
 	git push origin master
-	git push origin "refs/tags/v$(VERSION)"
->>>>>>> e89c70ff
+	git push origin "refs/tags/v$(VERSION)"